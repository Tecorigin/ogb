--- conflicted
+++ resolved
@@ -2,13 +2,8 @@
 
 import torch
 from torch_geometric.nn import Node2Vec
-<<<<<<< HEAD
-from torch_geometric.utils import to_undirected, dropout_edge
-from tqdm import tqdm
-=======
 from torch_geometric.utils import to_undirected, dropout_adj
 from tqdm.auto import tqdm
->>>>>>> bd1cfa20
 
 from ogb.nodeproppred import PygNodePropPredDataset
 

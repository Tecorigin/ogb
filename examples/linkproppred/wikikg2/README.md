--- conflicted
+++ resolved
@@ -1,10 +1,7 @@
 # ogbl-wikikg2
 
-<<<<<<< HEAD
-**Note (Dec 25, 2020)**: `ogbl-wikikg` is deprecated from `ogb>=1.2.4` because negative samples used in validation and test sets are found to be quite biased (i.e., half of the entity nodes are never sampled as negative examples). `ogbl-wikikg2` fixes this issue while retaining everyelse the same. The leaderboard results of `ogbl-wikikg` and `ogbl-wikikg2` are *not* comparable. 
-=======
+
 **Note (Dec 29, 2020)**: `ogbl-wikikg` is deprecated because negative samples used in validation and test sets are found to be quite biased (i.e., half of the entity nodes are never sampled as negative examples). `ogbl-wikikg2` (available from `ogb>=1.2.4` ) fixes this issue while retaining everyelse the same. The leaderboard results of `ogbl-wikikg` and `ogbl-wikikg2` are *not* comparable. 
->>>>>>> 7f77c338
 
 This code includes implementation of TransE, DistMult, ComplEx and RotatE with OGB evaluator. It is based on this [repository](https://github.com/DeepGraphLearning/KnowledgeGraphEmbedding).
 
